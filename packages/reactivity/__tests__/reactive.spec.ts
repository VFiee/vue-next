--- conflicted
+++ resolved
@@ -105,7 +105,7 @@
     // writable
     const b = computed({
       get: () => 1,
-      set: () => {}
+      set: () => { }
     })
     const obj = reactive({ a, b })
     // check type
@@ -154,9 +154,6 @@
     expect(isReactive(obj.foo)).toBe(true)
     expect(isReactive(obj.bar)).toBe(false)
   })
-<<<<<<< HEAD
-  // 浅响应
-=======
 
   test('should not observe frozen objects', () => {
     const obj = reactive({
@@ -165,7 +162,6 @@
     expect(isReactive(obj.foo)).toBe(false)
   })
 
->>>>>>> cb504c28
   describe('shallowReactive', () => {
     // 不应使非响应式响应
     test('should not make non-reactive properties reactive', () => {
