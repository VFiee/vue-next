import { VNode, VNodeChild, isVNode } from './vnode'
import {
  reactive,
  ReactiveEffect,
  pauseTracking,
  resetTracking
} from '@vue/reactivity'
import {
  ComponentPublicInstance,
  ComponentPublicProxyTarget,
  PublicInstanceProxyHandlers,
  RuntimeCompiledPublicInstanceProxyHandlers,
  createDevProxyTarget,
  exposePropsOnDevProxyTarget,
  exposeRenderContextOnDevProxyTarget
} from './componentProxy'
import { ComponentPropsOptions, initProps } from './componentProps'
import { Slots, initSlots, InternalSlots } from './componentSlots'
import { warn } from './warning'
import { ErrorCodes, callWithErrorHandling } from './errorHandling'
import { AppContext, createAppContext, AppConfig } from './apiCreateApp'
import { Directive, validateDirectiveName } from './directives'
import { applyOptions, ComponentOptions } from './componentOptions'
import {
  EmitsOptions,
  ObjectEmitsOptions,
  EmitFn,
  emit
} from './componentEmits'
import {
  EMPTY_OBJ,
  isFunction,
  NOOP,
  isObject,
  NO,
  makeMap,
  isPromise,
  ShapeFlags
} from '@vue/shared'
import { SuspenseBoundary } from './components/Suspense'
import { CompilerOptions } from '@vue/compiler-core'
import {
  currentRenderingInstance,
  markAttrsAccessed
} from './componentRenderUtils'
import { startMeasure, endMeasure } from './profiling'

export type Data = { [key: string]: unknown }

export interface SFCInternalOptions {
  __scopeId?: string
  __cssModules?: Data
  __hmrId?: string
  __hmrUpdated?: boolean
}

export interface FunctionalComponent<
  P = {},
  E extends EmitsOptions = Record<string, any>
> extends SFCInternalOptions {
  (props: P, ctx: SetupContext<E>): any
  props?: ComponentPropsOptions<P>
  emits?: E | (keyof E)[]
  inheritAttrs?: boolean
  displayName?: string
}

export interface ClassComponent {
  new(...args: any[]): ComponentPublicInstance<any, any, any, any, any>
  __vccOpts: ComponentOptions
}

export type Component = ComponentOptions | FunctionalComponent<any>

// A type used in public APIs where a component type is expected.
// The constructor type is an artificial type returned by defineComponent().
export type PublicAPIComponent =
  | Component
  | { new(...args: any[]): ComponentPublicInstance<any, any, any, any, any> }

export { ComponentOptions }

type LifecycleHook = Function[] | null

export const enum LifecycleHooks {
  BEFORE_CREATE = 'bc',
  CREATED = 'c',
  BEFORE_MOUNT = 'bm',
  MOUNTED = 'm',
  BEFORE_UPDATE = 'bu',
  UPDATED = 'u',
  BEFORE_UNMOUNT = 'bum',
  UNMOUNTED = 'um',
  DEACTIVATED = 'da',
  ACTIVATED = 'a',
  RENDER_TRIGGERED = 'rtg',
  RENDER_TRACKED = 'rtc',
  ERROR_CAPTURED = 'ec'
}

export interface SetupContext<E = ObjectEmitsOptions> {
  attrs: Data
  slots: Slots
  emit: EmitFn<E>
}

export type RenderFunction = {
  (
    ctx: ComponentPublicInstance,
    cache: ComponentInternalInstance['renderCache']
  ): VNodeChild
  _rc?: boolean // isRuntimeCompiled
}

export interface ComponentInternalInstance {
  uid: number
  type: Component
  parent: ComponentInternalInstance | null
  appContext: AppContext
  root: ComponentInternalInstance
  vnode: VNode
  next: VNode | null
  subTree: VNode
  update: ReactiveEffect
  render: RenderFunction | null
  effects: ReactiveEffect[] | null
  provides: Data
  // cache for proxy access type to avoid hasOwnProperty calls
  accessCache: Data | null
  // cache for render function values that rely on _ctx but won't need updates
  // after initialized (e.g. inline handlers)
  renderCache: (Function | VNode)[]

  // assets for fast resolution
  components: Record<string, Component>
  directives: Record<string, Directive>

  // the rest are only for stateful components
  renderContext: Data
  data: Data
  props: Data
  attrs: Data
  slots: InternalSlots
  proxy: ComponentPublicInstance | null
  proxyTarget: ComponentPublicProxyTarget
  // alternative proxy used only for runtime-compiled render functions using
  // `with` block
  withProxy: ComponentPublicInstance | null
  setupContext: SetupContext | null
  refs: Data
  emit: EmitFn

  // suspense related
  suspense: SuspenseBoundary | null
  asyncDep: Promise<any> | null
  asyncResolved: boolean

  // storage for any extra properties
  sink: { [key: string]: any }

  // lifecycle
  isMounted: boolean
  isUnmounted: boolean
  isDeactivated: boolean
  [LifecycleHooks.BEFORE_CREATE]: LifecycleHook
  [LifecycleHooks.CREATED]: LifecycleHook
  [LifecycleHooks.BEFORE_MOUNT]: LifecycleHook
  [LifecycleHooks.MOUNTED]: LifecycleHook
  [LifecycleHooks.BEFORE_UPDATE]: LifecycleHook
  [LifecycleHooks.UPDATED]: LifecycleHook
  [LifecycleHooks.BEFORE_UNMOUNT]: LifecycleHook
  [LifecycleHooks.UNMOUNTED]: LifecycleHook
  [LifecycleHooks.RENDER_TRACKED]: LifecycleHook
  [LifecycleHooks.RENDER_TRIGGERED]: LifecycleHook
  [LifecycleHooks.ACTIVATED]: LifecycleHook
  [LifecycleHooks.DEACTIVATED]: LifecycleHook
  [LifecycleHooks.ERROR_CAPTURED]: LifecycleHook

  // hmr marker (dev only)
  renderUpdated?: boolean
}

const emptyAppContext = createAppContext()

let uid = 0

export function createComponentInstance(
  vnode: VNode,
  parent: ComponentInternalInstance | null,
  suspense: SuspenseBoundary | null
) {
  // inherit parent app context - or - if root, adopt from root vnode
  const appContext =
    (parent ? parent.appContext : vnode.appContext) || emptyAppContext
  const instance: ComponentInternalInstance = {
    uid: uid++,
    vnode,
    parent,
    appContext,
    type: vnode.type as Component,
    root: null!, // to be immediately set
    next: null,
    subTree: null!, // will be set synchronously right after creation
    update: null!, // will be set synchronously right after creation
    render: null,
    proxy: null,
    proxyTarget: null!, // to be immediately set
    withProxy: null,
    setupContext: null,
    effects: null,
    provides: parent ? parent.provides : Object.create(appContext.provides),
    accessCache: null!,
    renderCache: [],

    // setup context properties
    renderContext: EMPTY_OBJ,
    data: EMPTY_OBJ,
    props: EMPTY_OBJ,
    attrs: EMPTY_OBJ,
    slots: EMPTY_OBJ,
    refs: EMPTY_OBJ,

    // per-instance asset storage (mutable during options resolution)
    components: Object.create(appContext.components),
    directives: Object.create(appContext.directives),

    // suspense related
    suspense,
    asyncDep: null,
    asyncResolved: false,

    // user namespace for storing whatever the user assigns to `this`
    // can also be used as a wildcard storage for ad-hoc injections internally
    sink: {},

    // lifecycle hooks
    // not using enums here because it results in computed properties
    isMounted: false,
    isUnmounted: false,
    isDeactivated: false,
    bc: null,
    c: null,
    bm: null,
    m: null,
    bu: null,
    u: null,
    um: null,
    bum: null,
    da: null,
    a: null,
    rtg: null,
    rtc: null,
    ec: null,
    emit: null as any // to be set immediately
  }
  if (__DEV__) {
    instance.proxyTarget = createDevProxyTarget(instance)
  } else {
    instance.proxyTarget = { _: instance }
  }
  instance.root = parent ? parent.root : instance
  instance.emit = emit.bind(null, instance)
  return instance
}

export let currentInstance: ComponentInternalInstance | null = null

export const getCurrentInstance: () => ComponentInternalInstance | null = () =>
  currentInstance || currentRenderingInstance

export const setCurrentInstance = (
  instance: ComponentInternalInstance | null
) => {
  currentInstance = instance
}

const isBuiltInTag = /*#__PURE__*/ makeMap('slot,component')

export function validateComponentName(name: string, config: AppConfig) {
  const appIsNativeTag = config.isNativeTag || NO
  if (isBuiltInTag(name) || appIsNativeTag(name)) {
    warn(
      'Do not use built-in or reserved HTML elements as component id: ' + name
    )
  }
}

export let isInSSRComponentSetup = false

export function setupComponent(
  instance: ComponentInternalInstance,
  isSSR = false
) {
  isInSSRComponentSetup = isSSR

  const { props, children, shapeFlag } = instance.vnode
  const isStateful = shapeFlag & ShapeFlags.STATEFUL_COMPONENT
  initProps(instance, props, isStateful, isSSR)
  initSlots(instance, children)

  const setupResult = isStateful
    ? setupStatefulComponent(instance, isSSR)
    : undefined
  isInSSRComponentSetup = false
  return setupResult
}

function setupStatefulComponent(
  instance: ComponentInternalInstance,
  isSSR: boolean
) {
  const Component = instance.type as ComponentOptions

  if (__DEV__) {
    if (Component.name) {
      validateComponentName(Component.name, instance.appContext.config)
    }
    if (Component.components) {
      const names = Object.keys(Component.components)
      for (let i = 0; i < names.length; i++) {
        validateComponentName(names[i], instance.appContext.config)
      }
    }
    if (Component.directives) {
      const names = Object.keys(Component.directives)
      for (let i = 0; i < names.length; i++) {
        validateDirectiveName(names[i])
      }
    }
  }
  // 0. create render proxy property access cache 
  // 创建渲染代理属性访问缓存
  instance.accessCache = {}
  // 1. create public instance / render proxy
<<<<<<< HEAD
  // 创建公共实例/渲染代理
  instance.proxy = new Proxy(instance, PublicInstanceProxyHandlers)
  // 2. create props proxy 创建props代理
  // the propsProxy is a reactive AND readonly proxy to the actual props.
  // it will be updated in resolveProps() on updates before render
  const propsProxy = (instance.propsProxy = isSSR
    ? instance.props
    : shallowReadonly(instance.props))
  // 3. call setup()
=======
  instance.proxy = new Proxy(instance.proxyTarget, PublicInstanceProxyHandlers)
  if (__DEV__) {
    exposePropsOnDevProxyTarget(instance)
  }
  // 2. call setup()
>>>>>>> cb504c28
  const { setup } = Component
  if (setup) {
    const setupContext = (instance.setupContext =
      setup.length > 1 ? createSetupContext(instance) : null)

    currentInstance = instance
    pauseTracking()
    const setupResult = callWithErrorHandling(
      setup,
      instance,
      ErrorCodes.SETUP_FUNCTION,
      [instance.props, setupContext]
    )
    resetTracking()
    currentInstance = null

    if (isPromise(setupResult)) {
      if (isSSR) {
        // return the promise so server-renderer can wait on it
        return setupResult.then((resolvedResult: unknown) => {
          handleSetupResult(instance, resolvedResult, isSSR)
        })
      } else if (__FEATURE_SUSPENSE__) {
        // async setup returned Promise.
        // bail here and wait for re-entry.
        instance.asyncDep = setupResult
      } else if (__DEV__) {
        warn(
          `setup() returned a Promise, but the version of Vue you are using ` +
          `does not support it yet.`
        )
      }
    } else {
      handleSetupResult(instance, setupResult, isSSR)
    }
  } else {
    finishComponentSetup(instance, isSSR)
  }
}

export function handleSetupResult(
  instance: ComponentInternalInstance,
  setupResult: unknown,
  isSSR: boolean
) {
  if (isFunction(setupResult)) {
    // setup returned an inline render function
    instance.render = setupResult as RenderFunction
  } else if (isObject(setupResult)) {
    if (__DEV__ && isVNode(setupResult)) {
      warn(
        `setup() should not return VNodes directly - ` +
        `return a render function instead.`
      )
    }
    // setup returned bindings.
    // assuming a render function compiled from template is present.
    instance.renderContext = reactive(setupResult)
    if (__DEV__) {
      exposeRenderContextOnDevProxyTarget(instance)
    }
  } else if (__DEV__ && setupResult !== undefined) {
    warn(
      `setup() should return an object. Received: ${
      setupResult === null ? 'null' : typeof setupResult
      }`
    )
  }
  finishComponentSetup(instance, isSSR)
}

type CompileFunction = (
  template: string | object,
  options?: CompilerOptions
) => RenderFunction

let compile: CompileFunction | undefined

// exported method uses any to avoid d.ts relying on the compiler types.
export function registerRuntimeCompiler(_compile: any) {
  compile = _compile
}

function finishComponentSetup(
  instance: ComponentInternalInstance,
  isSSR: boolean
) {
  const Component = instance.type as ComponentOptions

  // template / render function normalization
  if (__NODE_JS__ && isSSR) {
    if (Component.render) {
      instance.render = Component.render as RenderFunction
    }
  } else if (!instance.render) {
    if (compile && Component.template && !Component.render) {
      if (__DEV__) {
        startMeasure(instance, `compile`)
      }
      Component.render = compile(Component.template, {
        isCustomElement: instance.appContext.config.isCustomElement || NO
      })
<<<<<<< HEAD
        // mark the function as runtime compiled
        ; (Component.render as RenderFunction)._rc = true
=======
      if (__DEV__) {
        endMeasure(instance, `compile`)
      }
      // mark the function as runtime compiled
      ;(Component.render as RenderFunction)._rc = true
>>>>>>> cb504c28
    }

    if (__DEV__ && !Component.render) {
      /* istanbul ignore if */
      if (!compile && Component.template) {
        warn(
          `Component provides template but the build of Vue you are running ` +
          `does not support runtime template compilation. Either use the ` +
          `full build or pre-compile the template using Vue CLI.`
        )
      } else {
        warn(`Component is missing template or render function.`)
      }
    }

    instance.render = (Component.render || NOOP) as RenderFunction

    // for runtime-compiled render functions using `with` blocks, the render
    // proxy used needs a different `has` handler which is more performant and
    // also only allows a whitelist of globals to fallthrough.
    if (instance.render._rc) {
      instance.withProxy = new Proxy(
        instance.proxyTarget,
        RuntimeCompiledPublicInstanceProxyHandlers
      )
    }
  }

  // support for 2.x options
  if (__FEATURE_OPTIONS__) {
    currentInstance = instance
    applyOptions(instance, Component)
    currentInstance = null
  }
}

const slotsHandlers: ProxyHandler<InternalSlots> = {
  set: () => {
    warn(`setupContext.slots is readonly.`)
    return false
  },
  deleteProperty: () => {
    warn(`setupContext.slots is readonly.`)
    return false
  }
}

<<<<<<< HEAD
const SetupProxyHandlers: { [key: string]: ProxyHandler<any> } = {}
  ;['attrs', 'slots'].forEach((type: string) => {
    SetupProxyHandlers[type] = {
      get: (instance, key) => {
        if (__DEV__) {
          markAttrsAccessed()
        }
        // if the user pass the slots proxy to h(), normalizeChildren should not
        // attempt to attach ctx to the object
        if (key === '_') return 1
        return instance[type][key]
      },
      has: (instance, key) => key === SetupProxySymbol || key in instance[type],
      ownKeys: instance => Reflect.ownKeys(instance[type]),
      // this is necessary for ownKeys to work properly
      getOwnPropertyDescriptor: (instance, key) =>
        Reflect.getOwnPropertyDescriptor(instance[type], key),
      set: () => false,
      deleteProperty: () => false
    }
  })
=======
const attrHandlers: ProxyHandler<Data> = {
  get: (target, key: string) => {
    markAttrsAccessed()
    return target[key]
  },
  set: () => {
    warn(`setupContext.attrs is readonly.`)
    return false
  },
  deleteProperty: () => {
    warn(`setupContext.attrs is readonly.`)
    return false
  }
}
>>>>>>> cb504c28

function createSetupContext(instance: ComponentInternalInstance): SetupContext {
  if (__DEV__) {
    // We use getters in dev in case libs like test-utils overwrite instance
    // properties (overwrites should not be done in prod)
    return Object.freeze({
      get attrs() {
        return new Proxy(instance.attrs, attrHandlers)
      },
      get slots() {
        return new Proxy(instance.slots, slotsHandlers)
      },
      get emit() {
        return instance.emit
      }
    })
  } else {
    return {
      attrs: instance.attrs,
      slots: instance.slots,
      emit: instance.emit
    }
  }
}

// record effects created during a component's setup() so that they can be
// stopped when the component unmounts
export function recordInstanceBoundEffect(effect: ReactiveEffect) {
  if (currentInstance) {
    ; (currentInstance.effects || (currentInstance.effects = [])).push(effect)
  }
}

const classifyRE = /(?:^|[-_])(\w)/g
const classify = (str: string): string =>
  str.replace(classifyRE, c => c.toUpperCase()).replace(/[-_]/g, '')

export function formatComponentName(
  Component: Component,
  file?: string
): string {
  let name = isFunction(Component)
    ? Component.displayName || Component.name
    : Component.name
  if (!name && file) {
    const match = file.match(/([^/\\]+)\.vue$/)
    if (match) {
      name = match[1]
    }
  }
  return name ? classify(name) : 'Anonymous'
}<|MERGE_RESOLUTION|>--- conflicted
+++ resolved
@@ -57,7 +57,7 @@
 export interface FunctionalComponent<
   P = {},
   E extends EmitsOptions = Record<string, any>
-> extends SFCInternalOptions {
+  > extends SFCInternalOptions {
   (props: P, ctx: SetupContext<E>): any
   props?: ComponentPropsOptions<P>
   emits?: E | (keyof E)[]
@@ -332,23 +332,11 @@
   // 创建渲染代理属性访问缓存
   instance.accessCache = {}
   // 1. create public instance / render proxy
-<<<<<<< HEAD
-  // 创建公共实例/渲染代理
-  instance.proxy = new Proxy(instance, PublicInstanceProxyHandlers)
-  // 2. create props proxy 创建props代理
-  // the propsProxy is a reactive AND readonly proxy to the actual props.
-  // it will be updated in resolveProps() on updates before render
-  const propsProxy = (instance.propsProxy = isSSR
-    ? instance.props
-    : shallowReadonly(instance.props))
-  // 3. call setup()
-=======
   instance.proxy = new Proxy(instance.proxyTarget, PublicInstanceProxyHandlers)
   if (__DEV__) {
     exposePropsOnDevProxyTarget(instance)
   }
   // 2. call setup()
->>>>>>> cb504c28
   const { setup } = Component
   if (setup) {
     const setupContext = (instance.setupContext =
@@ -451,16 +439,11 @@
       Component.render = compile(Component.template, {
         isCustomElement: instance.appContext.config.isCustomElement || NO
       })
-<<<<<<< HEAD
-        // mark the function as runtime compiled
-        ; (Component.render as RenderFunction)._rc = true
-=======
       if (__DEV__) {
         endMeasure(instance, `compile`)
       }
       // mark the function as runtime compiled
-      ;(Component.render as RenderFunction)._rc = true
->>>>>>> cb504c28
+      ; (Component.render as RenderFunction)._rc = true
     }
 
     if (__DEV__ && !Component.render) {
@@ -508,29 +491,6 @@
   }
 }
 
-<<<<<<< HEAD
-const SetupProxyHandlers: { [key: string]: ProxyHandler<any> } = {}
-  ;['attrs', 'slots'].forEach((type: string) => {
-    SetupProxyHandlers[type] = {
-      get: (instance, key) => {
-        if (__DEV__) {
-          markAttrsAccessed()
-        }
-        // if the user pass the slots proxy to h(), normalizeChildren should not
-        // attempt to attach ctx to the object
-        if (key === '_') return 1
-        return instance[type][key]
-      },
-      has: (instance, key) => key === SetupProxySymbol || key in instance[type],
-      ownKeys: instance => Reflect.ownKeys(instance[type]),
-      // this is necessary for ownKeys to work properly
-      getOwnPropertyDescriptor: (instance, key) =>
-        Reflect.getOwnPropertyDescriptor(instance[type], key),
-      set: () => false,
-      deleteProperty: () => false
-    }
-  })
-=======
 const attrHandlers: ProxyHandler<Data> = {
   get: (target, key: string) => {
     markAttrsAccessed()
@@ -545,7 +505,6 @@
     return false
   }
 }
->>>>>>> cb504c28
 
 function createSetupContext(instance: ComponentInternalInstance): SetupContext {
   if (__DEV__) {
