import {
  isArray,
  isFunction,
  isString,
  isObject,
  EMPTY_ARR,
  extend,
  normalizeClass,
  normalizeStyle,
  PatchFlags,
  ShapeFlags
} from '@vue/shared'
import {
  ComponentInternalInstance,
  Data,
  Component,
  ClassComponent
} from './component'
import { RawSlots } from './componentSlots'
import { isReactive, Ref } from '@vue/reactivity'
import { AppContext } from './apiCreateApp'
import {
  SuspenseImpl,
  isSuspense,
  SuspenseBoundary
} from './components/Suspense'
import { DirectiveBinding } from './directives'
import { TransitionHooks } from './components/BaseTransition'
import { warn } from './warning'
import { currentScopeId } from './helpers/scopeId'
import { TeleportImpl, isTeleport } from './components/Teleport'
import { currentRenderingInstance } from './componentRenderUtils'
import { RendererNode, RendererElement } from './renderer'

export const Fragment = (Symbol(__DEV__ ? 'Fragment' : undefined) as any) as {
  __isFragment: true
  new(): {
    $props: VNodeProps
  }
}
export const Text = Symbol(__DEV__ ? 'Text' : undefined)
export const Comment = Symbol(__DEV__ ? 'Comment' : undefined)
export const Static = Symbol(__DEV__ ? 'Static' : undefined)

export type VNodeTypes =
  | string
  | Component
  | typeof Text
  | typeof Static
  | typeof Comment
  | typeof Fragment
  | typeof TeleportImpl
  | typeof SuspenseImpl

export type VNodeRef =
  | string
  | Ref
  | ((ref: object | null, refs: Record<string, any>) => void)

export type VNodeNormalizedRef = [ComponentInternalInstance, VNodeRef]

type VNodeMountHook = (vnode: VNode) => void
type VNodeUpdateHook = (vnode: VNode, oldVNode: VNode) => void
export type VNodeHook =
  | VNodeMountHook
  | VNodeUpdateHook
  | VNodeMountHook[]
  | VNodeUpdateHook[]

export interface VNodeProps {
  [key: string]: any
  key?: string | number
  ref?: VNodeRef

  // vnode hooks
  onVnodeBeforeMount?: VNodeMountHook | VNodeMountHook[]
  onVnodeMounted?: VNodeMountHook | VNodeMountHook[]
  onVnodeBeforeUpdate?: VNodeUpdateHook | VNodeUpdateHook[]
  onVnodeUpdated?: VNodeUpdateHook | VNodeUpdateHook[]
  onVnodeBeforeUnmount?: VNodeMountHook | VNodeMountHook[]
  onVnodeUnmounted?: VNodeMountHook | VNodeMountHook[]
}

type VNodeChildAtom = VNode | string | number | boolean | null | void

<<<<<<< HEAD
export interface VNodeArrayChildren<HostNode = any, HostElement = any>
  extends Array<
  | VNodeArrayChildren<HostNode, HostElement>
  | VNodeChildAtom<HostNode, HostElement>
  > { }
=======
export interface VNodeArrayChildren<
  HostNode = RendererNode,
  HostElement = RendererElement
> extends Array<VNodeArrayChildren | VNodeChildAtom> {}
>>>>>>> cb504c28

export type VNodeChild = VNodeChildAtom | VNodeArrayChildren

export type VNodeNormalizedChildren =
  | string
  | VNodeArrayChildren
  | RawSlots
  | null

export interface VNode<HostNode = RendererNode, HostElement = RendererElement> {
  _isVNode: true
  type: VNodeTypes
  props: VNodeProps | null
  key: string | number | null
  ref: VNodeNormalizedRef | null
  scopeId: string | null // SFC only
  children: VNodeNormalizedChildren
  component: ComponentInternalInstance | null
  suspense: SuspenseBoundary | null
  dirs: DirectiveBinding[] | null
  transition: TransitionHooks | null

  // DOM
  el: HostNode | null
  anchor: HostNode | null // fragment anchor
  target: HostElement | null // teleport target
  targetAnchor: HostNode | null // teleport target anchor

  // optimization only  优化
  shapeFlag: number
  patchFlag: number
  dynamicProps: string[] | null
  dynamicChildren: VNode[] | null

  // application root node only
  appContext: AppContext | null
}

// Since v-if and v-for are the two possible ways node structure can dynamically
// change, once we consider v-if branches and each v-for fragment a block, we
// can divide a template into nested blocks, and within each block the node
// structure would be stable. This allows us to skip most children diffing
// and only worry about the dynamic nodes (indicated by patch flags).
const blockStack: (VNode[] | null)[] = []
let currentBlock: VNode[] | null = null

// Open a block.
// This must be called before `createBlock`. It cannot be part of `createBlock`
// because the children of the block are evaluated before `createBlock` itself
// is called. The generated code typically looks like this:
//
//   function render() {
//     return (openBlock(),createBlock('div', null, [...]))
//   }
//
// disableTracking is true when creating a fragment block, since a fragment
// always diffs its children.
export function openBlock(disableTracking = false) {
  blockStack.push((currentBlock = disableTracking ? null : []))
}

// Whether we should be tracking dynamic child nodes inside a block.
// Only tracks when this value is > 0
// We are not using a simple boolean because this value may need to be
// incremented/decremented by nested usage of v-once (see below)
let shouldTrack = 1

// Block tracking sometimes needs to be disabled, for example during the
// creation of a tree that needs to be cached by v-once. The compiler generates
// code like this:
//   _cache[1] || (
//     setBlockTracking(-1),
//     _cache[1] = createVNode(...),
//     setBlockTracking(1),
//     _cache[1]
//   )
export function setBlockTracking(value: number) {
  shouldTrack += value
}

// Create a block root vnode. Takes the same exact arguments as `createVNode`.
// A block root keeps track of dynamic nodes within the block in the
// `dynamicChildren` array.
export function createBlock(
  type: VNodeTypes | ClassComponent,
  props?: { [key: string]: any } | null,
  children?: any,
  patchFlag?: number,
  dynamicProps?: string[]
): VNode {
  // avoid a block with patchFlag tracking itself
  shouldTrack--
  const vnode = createVNode(type, props, children, patchFlag, dynamicProps)
  shouldTrack++
  // save current block children on the block vnode
  vnode.dynamicChildren = currentBlock || EMPTY_ARR
  // close block
  blockStack.pop()
  currentBlock = blockStack[blockStack.length - 1] || null
  // a block is always going to be patched, so track it as a child of its
  // parent block
  if (currentBlock) {
    currentBlock.push(vnode)
  }
  return vnode
}

export function isVNode(value: any): value is VNode {
  return value ? value._isVNode === true : false
}

export function isSameVNodeType(n1: VNode, n2: VNode): boolean {
  if (
    __BUNDLER__ &&
    __DEV__ &&
    n2.shapeFlag & ShapeFlags.COMPONENT &&
    (n2.type as Component).__hmrUpdated
  ) {
    // HMR only: if the component has been hot-updated, force a reload.
    return false
  }
  return n1.type === n2.type && n1.key === n2.key
}

let vnodeArgsTransformer:
  | ((
      args: Parameters<typeof _createVNode>,
      instance: ComponentInternalInstance | null
    ) => Parameters<typeof _createVNode>)
  | undefined

// Internal API for registering an arguments transform for createVNode
// used for creating stubs in the test-utils
export function transformVNodeArgs(transformer?: typeof vnodeArgsTransformer) {
  vnodeArgsTransformer = transformer
}

const createVNodeWithArgsTransform = (
  ...args: Parameters<typeof _createVNode>
): VNode => {
  return _createVNode(
    ...(vnodeArgsTransformer
      ? vnodeArgsTransformer(args, currentRenderingInstance)
      : args)
  )
}

export const InternalObjectSymbol = Symbol()

export const createVNode = (__DEV__
  ? createVNodeWithArgsTransform
  : _createVNode) as typeof _createVNode

function _createVNode(
  type: VNodeTypes | ClassComponent,
  props: (Data & VNodeProps) | null = null,
  children: unknown = null,
  patchFlag: number = 0,
  dynamicProps: string[] | null = null
): VNode {
  if (!type) {
    if (__DEV__) {
      warn(`Invalid vnode type when creating vnode: ${type}.`)
    }
    type = Comment
  }

  // class component normalization.
  if (isFunction(type) && '__vccOpts' in type) {
    type = type.__vccOpts
  }

  // class & style normalization.
  if (props) {
    // for reactive or proxy objects, we need to clone it to enable mutation.
    if (isReactive(props) || InternalObjectSymbol in props) {
      props = extend({}, props)
    }
    let { class: klass, style } = props
    if (klass && !isString(klass)) {
      props.class = normalizeClass(klass)
    }
    if (isObject(style)) {
      // reactive state objects need to be cloned since they are likely to be
      // mutated
      if (isReactive(style) && !isArray(style)) {
        style = extend({}, style)
      }
      props.style = normalizeStyle(style)
    }
  }

  // encode the vnode type information into a bitmap
  const shapeFlag = isString(type)
    ? ShapeFlags.ELEMENT
    : __FEATURE_SUSPENSE__ && isSuspense(type)
      ? ShapeFlags.SUSPENSE
      : isTeleport(type)
        ? ShapeFlags.TELEPORT
        : isObject(type)
          ? ShapeFlags.STATEFUL_COMPONENT
          : isFunction(type)
            ? ShapeFlags.FUNCTIONAL_COMPONENT
            : 0

  const vnode: VNode = {
    _isVNode: true,
    type,
    props,
    key: props && props.key !== undefined ? props.key : null,
    ref:
      props && props.ref !== undefined
        ? [currentRenderingInstance!, props.ref]
        : null,
    scopeId: currentScopeId,
    children: null,
    component: null,
    suspense: null,
    dirs: null,
    transition: null,
    el: null,
    anchor: null,
    target: null,
    targetAnchor: null,
    shapeFlag,
    patchFlag,
    dynamicProps,
    dynamicChildren: null,
    appContext: null
  }

  normalizeChildren(vnode, children)

  // presence of a patch flag indicates this node needs patching on updates.
  // component nodes also should always be patched, because even if the
  // component doesn't need to update, it needs to persist the instance on to
  // the next vnode so that it can be properly unmounted later.
  if (
    shouldTrack > 0 &&
    currentBlock &&
    // the EVENTS flag is only for hydration and if it is the only flag, the
    // vnode should not be considered dynamic due to handler caching.
    patchFlag !== PatchFlags.HYDRATE_EVENTS &&
    (patchFlag > 0 ||
      shapeFlag & ShapeFlags.SUSPENSE ||
      shapeFlag & ShapeFlags.STATEFUL_COMPONENT ||
      shapeFlag & ShapeFlags.FUNCTIONAL_COMPONENT)
  ) {
    currentBlock.push(vnode)
  }

  return vnode
}

export function cloneVNode<T, U>(
  vnode: VNode<T, U>,
  extraProps?: Data & VNodeProps
): VNode<T, U> {
  // This is intentionally NOT using spread or extend to avoid the runtime
  // key enumeration cost.
  return {
    _isVNode: true,
    type: vnode.type,
    props: extraProps
      ? vnode.props
        ? mergeProps(vnode.props, extraProps)
        : extend({}, extraProps)
      : vnode.props,
    key: vnode.key,
    ref: vnode.ref,
    scopeId: vnode.scopeId,
    children: vnode.children,
    target: vnode.target,
    targetAnchor: vnode.targetAnchor,
    shapeFlag: vnode.shapeFlag,
    patchFlag: vnode.patchFlag,
    dynamicProps: vnode.dynamicProps,
    dynamicChildren: vnode.dynamicChildren,
    appContext: vnode.appContext,
    dirs: vnode.dirs,
    transition: vnode.transition,

    // These should technically only be non-null on mounted VNodes. However,
    // they *should* be copied for kept-alive vnodes. So we just always copy
    // them since them being non-null during a mount doesn't affect the logic as
    // they will simply be overwritten.
    component: vnode.component,
    suspense: vnode.suspense,
    el: vnode.el,
    anchor: vnode.anchor
  }
}

export function createTextVNode(text: string = ' ', flag: number = 0): VNode {
  return createVNode(Text, null, text, flag)
}

export function createStaticVNode(content: string): VNode {
  return createVNode(Static, null, content)
}

export function createCommentVNode(
  text: string = '',
  // when used as the v-else branch, the comment node must be created as a
  // block to ensure correct updates.
  asBlock: boolean = false
): VNode {
  return asBlock
    ? (openBlock(), createBlock(Comment, null, text))
    : createVNode(Comment, null, text)
}

export function normalizeVNode(child: VNodeChild): VNode {
  if (child == null || typeof child === 'boolean') {
    // empty placeholder
    return createVNode(Comment)
  } else if (isArray(child)) {
    // fragment
    return createVNode(Fragment, null, child)
  } else if (typeof child === 'object') {
    // already vnode, this should be the most common since compiled templates
    // always produce all-vnode children arrays
    return child.el === null ? child : cloneVNode(child)
  } else {
    // strings and numbers
    return createVNode(Text, null, String(child))
  }
}

// optimized normalization for template-compiled render fns
export function cloneIfMounted(child: VNode): VNode {
  return child.el === null ? child : cloneVNode(child)
}

export function normalizeChildren(vnode: VNode, children: unknown) {
  let type = 0
  const { shapeFlag } = vnode
  if (children == null) {
    children = null
  } else if (isArray(children)) {
    type = ShapeFlags.ARRAY_CHILDREN
  } else if (typeof children === 'object') {
<<<<<<< HEAD
    type = ShapeFlags.SLOTS_CHILDREN
    if (!(children as RawSlots)._) {
      ; (children as RawSlots)._ctx = currentRenderingInstance
=======
    // Normalize slot to plain children
    if (
      (shapeFlag & ShapeFlags.ELEMENT || shapeFlag & ShapeFlags.TELEPORT) &&
      (children as any).default
    ) {
      normalizeChildren(vnode, (children as any).default())
      return
    } else {
      type = ShapeFlags.SLOTS_CHILDREN
      if (!(children as RawSlots)._ && !(InternalObjectSymbol in children!)) {
        // if slots are not normalized, attach context instance
        // (compiled / normalized slots already have context)
        ;(children as RawSlots)._ctx = currentRenderingInstance
      }
>>>>>>> cb504c28
    }
  } else if (isFunction(children)) {
    children = { default: children, _ctx: currentRenderingInstance }
    type = ShapeFlags.SLOTS_CHILDREN
  } else {
    children = String(children)
    // force teleport children to array so it can be moved around
    if (shapeFlag & ShapeFlags.TELEPORT) {
      type = ShapeFlags.ARRAY_CHILDREN
      children = [createTextVNode(children as string)]
    } else {
      type = ShapeFlags.TEXT_CHILDREN
    }
  }
  vnode.children = children as VNodeNormalizedChildren
  vnode.shapeFlag |= type
}

const handlersRE = /^on|^vnode/

export function mergeProps(...args: (Data & VNodeProps)[]) {
  const ret: Data = {}
  extend(ret, args[0])
  for (let i = 1; i < args.length; i++) {
    const toMerge = args[i]
    for (const key in toMerge) {
      if (key === 'class') {
        if (ret.class !== toMerge.class) {
          ret.class = normalizeClass([ret.class, toMerge.class])
        }
      } else if (key === 'style') {
        ret.style = normalizeStyle([ret.style, toMerge.style])
      } else if (handlersRE.test(key)) {
        // on*, vnode*
        const existing = ret[key]
        const incoming = toMerge[key]
        if (existing !== incoming) {
          ret[key] = existing
            ? [].concat(existing as any, toMerge[key] as any)
            : incoming
        }
      } else {
        ret[key] = toMerge[key]
      }
    }
  }
  return ret
}<|MERGE_RESOLUTION|>--- conflicted
+++ resolved
@@ -83,18 +83,10 @@
 
 type VNodeChildAtom = VNode | string | number | boolean | null | void
 
-<<<<<<< HEAD
-export interface VNodeArrayChildren<HostNode = any, HostElement = any>
-  extends Array<
-  | VNodeArrayChildren<HostNode, HostElement>
-  | VNodeChildAtom<HostNode, HostElement>
-  > { }
-=======
 export interface VNodeArrayChildren<
   HostNode = RendererNode,
   HostElement = RendererElement
 > extends Array<VNodeArrayChildren | VNodeChildAtom> {}
->>>>>>> cb504c28
 
 export type VNodeChild = VNodeChildAtom | VNodeArrayChildren
 
@@ -437,11 +429,6 @@
   } else if (isArray(children)) {
     type = ShapeFlags.ARRAY_CHILDREN
   } else if (typeof children === 'object') {
-<<<<<<< HEAD
-    type = ShapeFlags.SLOTS_CHILDREN
-    if (!(children as RawSlots)._) {
-      ; (children as RawSlots)._ctx = currentRenderingInstance
-=======
     // Normalize slot to plain children
     if (
       (shapeFlag & ShapeFlags.ELEMENT || shapeFlag & ShapeFlags.TELEPORT) &&
@@ -456,7 +443,6 @@
         // (compiled / normalized slots already have context)
         ;(children as RawSlots)._ctx = currentRenderingInstance
       }
->>>>>>> cb504c28
     }
   } else if (isFunction(children)) {
     children = { default: children, _ctx: currentRenderingInstance }
