import {
  Text,
  Fragment,
  Comment,
  cloneIfMounted,
  normalizeVNode,
  VNode,
  VNodeArrayChildren,
  createVNode,
  isSameVNodeType,
  Static,
  VNodeNormalizedRef,
  VNodeHook
} from './vnode'
import {
  ComponentInternalInstance,
  createComponentInstance,
  Data,
  setupComponent
} from './component'
import {
  renderComponentRoot,
  shouldUpdateComponent,
  updateHOCHostEl
} from './componentRenderUtils'
import {
  isString,
  EMPTY_OBJ,
  EMPTY_ARR,
  isReservedProp,
  isFunction,
  PatchFlags,
  ShapeFlags,
  NOOP,
  hasOwn,
  invokeArrayFns
} from '@vue/shared'
import {
  queueJob,
  queuePostFlushCb,
  flushPostFlushCbs,
  invalidateJob
} from './scheduler'
import { effect, stop, ReactiveEffectOptions, isRef } from '@vue/reactivity'
import { updateProps } from './componentProps'
import { updateSlots } from './componentSlots'
import { pushWarningContext, popWarningContext, warn } from './warning'
import { ComponentPublicInstance } from './componentProxy'
import { createAppAPI, CreateAppFunction } from './apiCreateApp'
import {
  SuspenseBoundary,
  queueEffectWithSuspense,
  SuspenseImpl
} from './components/Suspense'
import { TeleportImpl } from './components/Teleport'
import { KeepAliveSink, isKeepAlive } from './components/KeepAlive'
import { registerHMR, unregisterHMR } from './hmr'
import {
  ErrorCodes,
  callWithErrorHandling,
  callWithAsyncErrorHandling
} from './errorHandling'
import { createHydrationFunctions, RootHydrateFunction } from './hydration'
import { invokeDirectiveHook } from './directives'
import { startMeasure, endMeasure } from './profiling'

const __HMR__ = __BUNDLER__ && __DEV__

export interface Renderer<HostElement = any> {
  render: RootRenderFunction<HostElement>
  createApp: CreateAppFunction<HostElement>
}

export interface HydrationRenderer extends Renderer<Element> {
  hydrate: RootHydrateFunction
}

export type RootRenderFunction<HostElement = RendererElement> = (
  vnode: VNode | null,
  container: HostElement
) => void

export interface RendererOptions<
  HostNode = RendererNode,
  HostElement = RendererElement
> {
  patchProp(
    el: HostElement,
    key: string,
    prevValue: any,
    nextValue: any,
    isSVG?: boolean,
    prevChildren?: VNode<HostNode, HostElement>[],
    parentComponent?: ComponentInternalInstance | null,
    parentSuspense?: SuspenseBoundary | null,
    unmountChildren?: UnmountChildrenFn
  ): void
  insert(el: HostNode, parent: HostElement, anchor?: HostNode | null): void
  remove(el: HostNode): void
  createElement(
    type: string,
    isSVG?: boolean,
    isCustomizedBuiltIn?: string
  ): HostElement
  createText(text: string): HostNode
  createComment(text: string): HostNode
  setText(node: HostNode, text: string): void
  setElementText(node: HostElement, text: string): void
  parentNode(node: HostNode): HostElement | null
  nextSibling(node: HostNode): HostNode | null
  querySelector?(selector: string): HostElement | null
  setScopeId?(el: HostElement, id: string): void
  cloneNode?(node: HostNode): HostNode
  insertStaticContent?(
    content: string,
    parent: HostElement,
    anchor: HostNode | null,
    isSVG: boolean
  ): HostElement
}

// Renderer Node can technically be any object in the context of core renderer
// logic - they are never directly operated on and always passed to the node op
// functions provided via options, so the internal constraint is really just
// a generic object.
export interface RendererNode {
  [key: string]: any
}

export interface RendererElement extends RendererNode {}

// An object exposing the internals of a renderer, passed to tree-shakeable
// features so that they can be decoupled from this file. Keys are shortened
// to optimize bundle size.
export interface RendererInternals<
  HostNode = RendererNode,
  HostElement = RendererElement
> {
  p: PatchFn
  um: UnmountFn
  r: RemoveFn
  m: MoveFn
  mt: MountComponentFn
  mc: MountChildrenFn
  pc: PatchChildrenFn
  pbc: PatchBlockChildrenFn
  n: NextFn
  o: RendererOptions<HostNode, HostElement>
}

// These functions are created inside a closure and therefore their types cannot
// be directly exported. In order to avoid maintaining function signatures in
// two places, we declare them once here and use them inside the closure.
type PatchFn = (
  n1: VNode | null, // null means this is a mount
  n2: VNode,
  container: RendererElement,
  anchor?: RendererNode | null,
  parentComponent?: ComponentInternalInstance | null,
  parentSuspense?: SuspenseBoundary | null,
  isSVG?: boolean,
  optimized?: boolean
) => void

type MountChildrenFn = (
  children: VNodeArrayChildren,
  container: RendererElement,
  anchor: RendererNode | null,
  parentComponent: ComponentInternalInstance | null,
  parentSuspense: SuspenseBoundary | null,
  isSVG: boolean,
  optimized: boolean,
  start?: number
) => void

type PatchChildrenFn = (
  n1: VNode | null,
  n2: VNode,
  container: RendererElement,
  anchor: RendererNode | null,
  parentComponent: ComponentInternalInstance | null,
  parentSuspense: SuspenseBoundary | null,
  isSVG: boolean,
  optimized?: boolean
) => void

type PatchBlockChildrenFn = (
  oldChildren: VNode[],
  newChildren: VNode[],
  fallbackContainer: RendererElement,
  parentComponent: ComponentInternalInstance | null,
  parentSuspense: SuspenseBoundary | null,
  isSVG: boolean
) => void

type MoveFn = (
  vnode: VNode,
  container: RendererElement,
  anchor: RendererNode | null,
  type: MoveType,
  parentSuspense?: SuspenseBoundary | null
) => void

type NextFn = (vnode: VNode) => RendererNode | null

type UnmountFn = (
  vnode: VNode,
  parentComponent: ComponentInternalInstance | null,
  parentSuspense: SuspenseBoundary | null,
  doRemove?: boolean
) => void

type RemoveFn = (vnode: VNode) => void

type UnmountChildrenFn = (
  children: VNode[],
  parentComponent: ComponentInternalInstance | null,
  parentSuspense: SuspenseBoundary | null,
  doRemove?: boolean,
  start?: number
) => void

export type MountComponentFn = (
  initialVNode: VNode,
  container: RendererElement,
  anchor: RendererNode | null,
  parentComponent: ComponentInternalInstance | null,
  parentSuspense: SuspenseBoundary | null,
  isSVG: boolean,
  optimized: boolean
) => void

type ProcessTextOrCommentFn = (
  n1: VNode | null,
  n2: VNode,
  container: RendererElement,
  anchor: RendererNode | null
) => void

export type SetupRenderEffectFn = (
  instance: ComponentInternalInstance,
  initialVNode: VNode,
  container: RendererElement,
  anchor: RendererNode | null,
  parentSuspense: SuspenseBoundary | null,
  isSVG: boolean,
  optimized: boolean
) => void

export const enum MoveType {
  ENTER,
  LEAVE,
  REORDER
}

const prodEffectOptions = {
  scheduler: queueJob
}

function createDevEffectOptions(
  instance: ComponentInternalInstance
): ReactiveEffectOptions {
  return {
    scheduler: queueJob,
    onTrack: instance.rtc ? e => invokeArrayFns(instance.rtc!, e) : void 0,
    onTrigger: instance.rtg ? e => invokeArrayFns(instance.rtg!, e) : void 0
  }
}

export const queuePostRenderEffect = __FEATURE_SUSPENSE__
  ? queueEffectWithSuspense
  : queuePostFlushCb

/**
 * The createRenderer function accepts two generic arguments:
 * HostNode and HostElement, corresponding to Node and Element types in the
 * host environment. For example, for runtime-dom, HostNode would be the DOM
 * `Node` interface and HostElement would be the DOM `Element` interface.
 *
 * Custom renderers can pass in the platform specific types like this:
 *
 * ``` js
 * const { render, createApp } = createRenderer<Node, Element>({
 *   patchProp,
 *   ...nodeOps
 * })
 * ```
 */
export function createRenderer<
  HostNode = RendererNode,
  HostElement = RendererElement
>(options: RendererOptions<HostNode, HostElement>) {
  return baseCreateRenderer<HostNode, HostElement>(options)
}

// Separate API for creating hydration-enabled renderer.
// Hydration logic is only used when calling this function, making it
// tree-shakable.
export function createHydrationRenderer(
  options: RendererOptions<Node, Element>
) {
  return baseCreateRenderer(options, createHydrationFunctions)
}

// overload 1: no hydration
function baseCreateRenderer<
  HostNode = RendererNode,
  HostElement = RendererElement
>(options: RendererOptions<HostNode, HostElement>): Renderer<HostElement>

// overload 2: with hydration
function baseCreateRenderer(
  options: RendererOptions<Node, Element>,
  createHydrationFns: typeof createHydrationFunctions
): HydrationRenderer

// implementation
function baseCreateRenderer(
  options: RendererOptions,
  createHydrationFns?: typeof createHydrationFunctions
): any {
  const {
    insert: hostInsert,
    remove: hostRemove,
    patchProp: hostPatchProp,
    createElement: hostCreateElement,
    createText: hostCreateText,
    createComment: hostCreateComment,
    setText: hostSetText,
    setElementText: hostSetElementText,
    parentNode: hostParentNode,
    nextSibling: hostNextSibling,
    setScopeId: hostSetScopeId = NOOP,
    cloneNode: hostCloneNode,
    insertStaticContent: hostInsertStaticContent
  } = options

  // Note: functions inside this closure should use `const xxx = () => {}`
  // style in order to prevent being inlined by minifiers.
  const patch: PatchFn = (
    n1,
    n2,
    container,
    anchor = null,
    parentComponent = null,
    parentSuspense = null,
    isSVG = false,
    optimized = false
  ) => {
    // patching & not same type, unmount old tree
    if (n1 && !isSameVNodeType(n1, n2)) {
      anchor = getNextHostNode(n1)
      unmount(n1, parentComponent, parentSuspense, true)
      n1 = null
    }

    const { type, ref, shapeFlag } = n2
    switch (type) {
      case Text:
        processText(n1, n2, container, anchor)
        break
      case Comment:
        processCommentNode(n1, n2, container, anchor)
        break
      case Static:
        if (n1 == null) {
          mountStaticNode(n2, container, anchor, isSVG)
        } // static nodes are noop on patch
        break
      case Fragment:
        processFragment(
          n1,
          n2,
          container,
          anchor,
          parentComponent,
          parentSuspense,
          isSVG,
          optimized
        )
        break
      default:
        if (shapeFlag & ShapeFlags.ELEMENT) {
          processElement(
            n1,
            n2,
            container,
            anchor,
            parentComponent,
            parentSuspense,
            isSVG,
            optimized
          )
        } else if (shapeFlag & ShapeFlags.COMPONENT) {
          processComponent(
            n1,
            n2,
            container,
            anchor,
            parentComponent,
            parentSuspense,
            isSVG,
            optimized
          )
<<<<<<< HEAD
        } else if (shapeFlag & ShapeFlags.PORTAL) {
          ; (type as typeof PortalImpl).process(
=======
        } else if (shapeFlag & ShapeFlags.TELEPORT) {
          ;(type as typeof TeleportImpl).process(
>>>>>>> cb504c28
            n1,
            n2,
            container,
            anchor,
            parentComponent,
            parentSuspense,
            isSVG,
            optimized,
            internals
          )
        } else if (__FEATURE_SUSPENSE__ && shapeFlag & ShapeFlags.SUSPENSE) {
          ; (type as typeof SuspenseImpl).process(
            n1,
            n2,
            container,
            anchor,
            parentComponent,
            parentSuspense,
            isSVG,
            optimized,
            internals
          )
        } else if (__DEV__) {
          warn('Invalid VNode type:', type, `(${typeof type})`)
        }
    }

    // set ref
    if (ref != null && parentComponent) {
      const refValue =
        shapeFlag & ShapeFlags.STATEFUL_COMPONENT ? n2.component!.proxy : n2.el
      setRef(ref, n1 && n1.ref, parentComponent, refValue)
    }
  }

  const processText: ProcessTextOrCommentFn = (n1, n2, container, anchor) => {
    if (n1 == null) {
      hostInsert(
        (n2.el = hostCreateText(n2.children as string)),
        container,
        anchor
      )
    } else {
      const el = (n2.el = n1.el!)
      if (n2.children !== n1.children) {
        hostSetText(el, n2.children as string)
      }
    }
  }

  const processCommentNode: ProcessTextOrCommentFn = (
    n1,
    n2,
    container,
    anchor
  ) => {
    if (n1 == null) {
      hostInsert(
        (n2.el = hostCreateComment((n2.children as string) || '')),
        container,
        anchor
      )
    } else {
      // there's no support for dynamic comments
      n2.el = n1.el
    }
  }

  const mountStaticNode = (
    n2: VNode,
    container: RendererElement,
    anchor: RendererNode | null,
    isSVG: boolean
  ) => {
    if (n2.el && hostCloneNode !== undefined) {
      hostInsert(hostCloneNode(n2.el), container, anchor)
    } else {
      // static nodes are only present when used with compiler-dom/runtime-dom
      // which guarantees presence of hostInsertStaticContent.
      n2.el = hostInsertStaticContent!(
        n2.children as string,
        container,
        anchor,
        isSVG
      )
    }
  }

  const processElement = (
    n1: VNode | null,
    n2: VNode,
    container: RendererElement,
    anchor: RendererNode | null,
    parentComponent: ComponentInternalInstance | null,
    parentSuspense: SuspenseBoundary | null,
    isSVG: boolean,
    optimized: boolean
  ) => {
    isSVG = isSVG || (n2.type as string) === 'svg'
    if (n1 == null) {
      mountElement(
        n2,
        container,
        anchor,
        parentComponent,
        parentSuspense,
        isSVG,
        optimized
      )
    } else {
      patchElement(n1, n2, parentComponent, parentSuspense, isSVG, optimized)
    }
  }

  const mountElement = (
    vnode: VNode,
    container: RendererElement,
    anchor: RendererNode | null,
    parentComponent: ComponentInternalInstance | null,
    parentSuspense: SuspenseBoundary | null,
    isSVG: boolean,
    optimized: boolean
  ) => {
    let el: RendererElement
    let vnodeHook: VNodeHook | undefined | null
    const {
      type,
      props,
      shapeFlag,
      transition,
      scopeId,
      patchFlag,
      dirs
    } = vnode
    if (
      vnode.el &&
      hostCloneNode !== undefined &&
      patchFlag === PatchFlags.HOISTED
    ) {
      // If a vnode has non-null el, it means it's being reused.
      // Only static vnodes can be reused, so its mounted DOM nodes should be
      // exactly the same, and we can simply do a clone here.
      el = vnode.el = hostCloneNode(vnode.el)
    } else {
      el = vnode.el = hostCreateElement(
        vnode.type as string,
        isSVG,
        props && props.is
      )
      // props
      if (props) {
        for (const key in props) {
          if (!isReservedProp(key)) {
            hostPatchProp(el, key, null, props[key], isSVG)
          }
        }
        if ((vnodeHook = props.onVnodeBeforeMount)) {
          invokeVNodeHook(vnodeHook, parentComponent, vnode)
        }
      }
      if (dirs) {
        invokeDirectiveHook(vnode, null, parentComponent, 'beforeMount')
      }

      // scopeId
      if (scopeId) {
        hostSetScopeId(el, scopeId)
      }
      const treeOwnerId = parentComponent && parentComponent.type.__scopeId
      // vnode's own scopeId and the current patched component's scopeId is
      // different - this is a slot content node.
      if (treeOwnerId && treeOwnerId !== scopeId) {
        hostSetScopeId(el, treeOwnerId + '-s')
      }

      // children
      if (shapeFlag & ShapeFlags.TEXT_CHILDREN) {
        hostSetElementText(el, vnode.children as string)
      } else if (shapeFlag & ShapeFlags.ARRAY_CHILDREN) {
        mountChildren(
          vnode.children as VNodeArrayChildren,
          el,
          null,
          parentComponent,
          parentSuspense,
          isSVG && type !== 'foreignObject',
          optimized || !!vnode.dynamicChildren
        )
      }
      if (transition && !transition.persisted) {
        transition.beforeEnter(el)
      }
    }

    hostInsert(el, container, anchor)
    if (
      (vnodeHook = props && props.onVnodeMounted) ||
      (transition && !transition.persisted) ||
      dirs
    ) {
      queuePostRenderEffect(() => {
        vnodeHook && invokeVNodeHook(vnodeHook, parentComponent, vnode)
        transition && !transition.persisted && transition.enter(el)
        dirs && invokeDirectiveHook(vnode, null, parentComponent, 'mounted')
      }, parentSuspense)
    }
  }

  const mountChildren: MountChildrenFn = (
    children,
    container,
    anchor,
    parentComponent,
    parentSuspense,
    isSVG,
    optimized,
    start = 0
  ) => {
    for (let i = start; i < children.length; i++) {
      const child = (children[i] = optimized
        ? cloneIfMounted(children[i] as VNode)
        : normalizeVNode(children[i]))
      patch(
        null,
        child,
        container,
        anchor,
        parentComponent,
        parentSuspense,
        isSVG,
        optimized
      )
    }
  }

  const patchElement = (
    n1: VNode,
    n2: VNode,
    parentComponent: ComponentInternalInstance | null,
    parentSuspense: SuspenseBoundary | null,
    isSVG: boolean,
    optimized: boolean
  ) => {
    const el = (n2.el = n1.el!)
    let { patchFlag, dynamicChildren, dirs } = n2
    const oldProps = (n1 && n1.props) || EMPTY_OBJ
    const newProps = n2.props || EMPTY_OBJ
    let vnodeHook: VNodeHook | undefined | null

    if ((vnodeHook = newProps.onVnodeBeforeUpdate)) {
      invokeVNodeHook(vnodeHook, parentComponent, n2, n1)
    }
    if (dirs) {
      invokeDirectiveHook(n2, n1, parentComponent, 'beforeUpdate')
    }

    if (__HMR__ && parentComponent && parentComponent.renderUpdated) {
      // HMR updated, force full diff
      patchFlag = 0
      optimized = false
      dynamicChildren = null
    }

    if (patchFlag > 0) {
      // the presence of a patchFlag means this element's render code was
      // generated by the compiler and can take the fast path.
      // in this path old node and new node are guaranteed to have the same shape
      // (i.e. at the exact same position in the source template)
      if (patchFlag & PatchFlags.FULL_PROPS) {
        // element props contain dynamic keys, full diff needed
        patchProps(
          el,
          n2,
          oldProps,
          newProps,
          parentComponent,
          parentSuspense,
          isSVG
        )
      } else {
        // class
        // this flag is matched when the element has dynamic class bindings.
        if (patchFlag & PatchFlags.CLASS) {
          if (oldProps.class !== newProps.class) {
            hostPatchProp(el, 'class', null, newProps.class, isSVG)
          }
        }

        // style
        // this flag is matched when the element has dynamic style bindings
        if (patchFlag & PatchFlags.STYLE) {
          hostPatchProp(el, 'style', oldProps.style, newProps.style, isSVG)
        }

        // props
        // This flag is matched when the element has dynamic prop/attr bindings
        // other than class and style. The keys of dynamic prop/attrs are saved for
        // faster iteration.
        // Note dynamic keys like :[foo]="bar" will cause this optimization to
        // bail out and go through a full diff because we need to unset the old key
        if (patchFlag & PatchFlags.PROPS) {
          // if the flag is present then dynamicProps must be non-null
          const propsToUpdate = n2.dynamicProps!
          for (let i = 0; i < propsToUpdate.length; i++) {
            const key = propsToUpdate[i]
            const prev = oldProps[key]
            const next = newProps[key]
            if (prev !== next) {
              hostPatchProp(
                el,
                key,
                prev,
                next,
                isSVG,
                n1.children as VNode[],
                parentComponent,
                parentSuspense,
                unmountChildren
              )
            }
          }
        }
      }

      // text
      // This flag is matched when the element has only dynamic text children.
      if (patchFlag & PatchFlags.TEXT) {
        if (n1.children !== n2.children) {
          hostSetElementText(el, n2.children as string)
        }
      }
    } else if (!optimized && dynamicChildren == null) {
      // unoptimized, full diff
      patchProps(
        el,
        n2,
        oldProps,
        newProps,
        parentComponent,
        parentSuspense,
        isSVG
      )
    }

    const areChildrenSVG = isSVG && n2.type !== 'foreignObject'
    if (dynamicChildren) {
      patchBlockChildren(
        n1.dynamicChildren!,
        dynamicChildren,
        el,
        parentComponent,
        parentSuspense,
        areChildrenSVG
      )
    } else if (!optimized) {
      // full diff
      patchChildren(
        n1,
        n2,
        el,
        null,
        parentComponent,
        parentSuspense,
        areChildrenSVG
      )
    }

    if ((vnodeHook = newProps.onVnodeUpdated) || dirs) {
      queuePostRenderEffect(() => {
        vnodeHook && invokeVNodeHook(vnodeHook, parentComponent, n2, n1)
        dirs && invokeDirectiveHook(n2, n1, parentComponent, 'updated')
      }, parentSuspense)
    }
  }

  // The fast path for blocks.
  const patchBlockChildren: PatchBlockChildrenFn = (
    oldChildren,
    newChildren,
    fallbackContainer,
    parentComponent,
    parentSuspense,
    isSVG
  ) => {
    for (let i = 0; i < newChildren.length; i++) {
      const oldVNode = oldChildren[i]
      const newVNode = newChildren[i]
      // Determine the container (parent element) for the patch.
      const container =
        // - In the case of a Fragment, we need to provide the actual parent
        // of the Fragment itself so it can move its children.
        oldVNode.type === Fragment ||
          // - In the case of different nodes, there is going to be a replacement
          // which also requires the correct parent container
          !isSameVNodeType(oldVNode, newVNode) ||
          // - In the case of a component, it could contain anything.
          oldVNode.shapeFlag & ShapeFlags.COMPONENT
          ? hostParentNode(oldVNode.el!)!
          : // In other cases, the parent container is not actually used so we
          // just pass the block element here to avoid a DOM parentNode call.
          fallbackContainer
      patch(
        oldVNode,
        newVNode,
        container,
        null,
        parentComponent,
        parentSuspense,
        isSVG,
        true
      )
    }
  }

  const patchProps = (
    el: RendererElement,
    vnode: VNode,
    oldProps: Data,
    newProps: Data,
    parentComponent: ComponentInternalInstance | null,
    parentSuspense: SuspenseBoundary | null,
    isSVG: boolean
  ) => {
    if (oldProps !== newProps) {
      for (const key in newProps) {
        if (isReservedProp(key)) continue
        const next = newProps[key]
        const prev = oldProps[key]
        if (next !== prev) {
          hostPatchProp(
            el,
            key,
            prev,
            next,
            isSVG,
            vnode.children as VNode[],
            parentComponent,
            parentSuspense,
            unmountChildren
          )
        }
      }
      if (oldProps !== EMPTY_OBJ) {
        for (const key in oldProps) {
          if (!isReservedProp(key) && !(key in newProps)) {
            hostPatchProp(
              el,
              key,
              oldProps[key],
              null,
              isSVG,
              vnode.children as VNode[],
              parentComponent,
              parentSuspense,
              unmountChildren
            )
          }
        }
      }
    }
  }

  const processFragment = (
    n1: VNode | null,
    n2: VNode,
    container: RendererElement,
    anchor: RendererNode | null,
    parentComponent: ComponentInternalInstance | null,
    parentSuspense: SuspenseBoundary | null,
    isSVG: boolean,
    optimized: boolean
  ) => {
    const fragmentStartAnchor = (n2.el = n1 ? n1.el : hostCreateText(''))!
    const fragmentEndAnchor = (n2.anchor = n1 ? n1.anchor : hostCreateText(''))!

    let { patchFlag, dynamicChildren } = n2
    if (patchFlag > 0) {
      optimized = true
    }

    if (__HMR__ && parentComponent && parentComponent.renderUpdated) {
      // HMR updated, force full diff
      patchFlag = 0
      optimized = false
      dynamicChildren = null
    }

    if (n1 == null) {
      hostInsert(fragmentStartAnchor, container, anchor)
      hostInsert(fragmentEndAnchor, container, anchor)
      // a fragment can only have array children
      // since they are either generated by the compiler, or implicitly created
      // from arrays.
      mountChildren(
        n2.children as VNodeArrayChildren,
        container,
        fragmentEndAnchor,
        parentComponent,
        parentSuspense,
        isSVG,
        optimized
      )
    } else {
      if (patchFlag & PatchFlags.STABLE_FRAGMENT && dynamicChildren) {
        // a stable fragment (template root or <template v-for>) doesn't need to
        // patch children order, but it may contain dynamicChildren.
        patchBlockChildren(
          n1.dynamicChildren!,
          dynamicChildren,
          container,
          parentComponent,
          parentSuspense,
          isSVG
        )
      } else {
        // keyed / unkeyed, or manual fragments.
        // for keyed & unkeyed, since they are compiler generated from v-for,
        // each child is guaranteed to be a block so the fragment will never
        // have dynamicChildren.
        patchChildren(
          n1,
          n2,
          container,
          fragmentEndAnchor,
          parentComponent,
          parentSuspense,
          isSVG,
          optimized
        )
      }
    }
  }

  const processComponent = (
    n1: VNode | null,
    n2: VNode,
    container: RendererElement,
    anchor: RendererNode | null,
    parentComponent: ComponentInternalInstance | null,
    parentSuspense: SuspenseBoundary | null,
    isSVG: boolean,
    optimized: boolean
  ) => {
    if (n1 == null) {
      if (n2.shapeFlag & ShapeFlags.COMPONENT_KEPT_ALIVE) {
        ; (parentComponent!.sink as KeepAliveSink).activate(
          n2,
          container,
          anchor,
          isSVG,
          optimized
        )
      } else {
        mountComponent(
          n2,
          container,
          anchor,
          parentComponent,
          parentSuspense,
          isSVG,
          optimized
        )
      }
    } else {
      const instance = (n2.component = n1.component)!

      if (shouldUpdateComponent(n1, n2, parentComponent, optimized)) {
        if (
          __FEATURE_SUSPENSE__ &&
          instance.asyncDep &&
          !instance.asyncResolved
        ) {
          // async & still pending - just update props and slots
          // since the component's reactive effect for render isn't set-up yet
          if (__DEV__) {
            pushWarningContext(n2)
          }
          updateComponentPreRender(instance, n2, optimized)
          if (__DEV__) {
            popWarningContext()
          }
          return
        } else {
          // normal update
          instance.next = n2
          // in case the child component is also queued, remove it to avoid
          // double updating the same child component in the same flush.
          invalidateJob(instance.update)
          // instance.update is the reactive effect runner.
          instance.update()
        }
      } else {
        // no update needed. just copy over properties
        n2.component = n1.component
        n2.el = n1.el
      }
    }
<<<<<<< HEAD
    if (n2.ref != null && parentComponent) {
      if (__DEV__ && !(n2.shapeFlag & ShapeFlags.STATEFUL_COMPONENT)) {
        pushWarningContext(n2)
        warn(
          `Functional components do not support "ref" because they do not ` +
          `have instances.`
        )
        popWarningContext()
      }
      setRef(n2.ref, n1 && n1.ref, parentComponent, n2.component!.proxy)
    }
=======
>>>>>>> cb504c28
  }

  const mountComponent: MountComponentFn = (
    initialVNode,
    container,
    anchor,
    parentComponent,
    parentSuspense,
    isSVG,
    optimized
  ) => {
    const instance: ComponentInternalInstance = (initialVNode.component = createComponentInstance(
      initialVNode,
      parentComponent,
      parentSuspense
    ))

    if (__HMR__ && instance.type.__hmrId) {
      registerHMR(instance)
    }

    if (__DEV__) {
      pushWarningContext(initialVNode)
      startMeasure(instance, `mount`)
    }

    // inject renderer internals for keepAlive
    if (isKeepAlive(initialVNode)) {
      const sink = instance.sink as KeepAliveSink
      sink.renderer = internals
      sink.parentSuspense = parentSuspense
    }

    // resolve props and slots for setup context
    if (__DEV__) {
      startMeasure(instance, `init`)
    }
    setupComponent(instance)
    if (__DEV__) {
      endMeasure(instance, `init`)
    }

    // setup() is async. This component relies on async logic to be resolved
    // before proceeding
    if (__FEATURE_SUSPENSE__ && instance.asyncDep) {
      if (!parentSuspense) {
        if (__DEV__) warn('async setup() is used without a suspense boundary!')
        return
      }

      parentSuspense.registerDep(instance, setupRenderEffect)

      // Give it a placeholder if this is not hydration
      if (!initialVNode.el) {
        const placeholder = (instance.subTree = createVNode(Comment))
        processCommentNode(null, placeholder, container!, anchor)
      }
      return
    }

    setupRenderEffect(
      instance,
      initialVNode,
      container,
      anchor,
      parentSuspense,
      isSVG,
      optimized
    )

    if (__DEV__) {
      popWarningContext()
      endMeasure(instance, `mount`)
    }
  }

  const setupRenderEffect: SetupRenderEffectFn = (
    instance,
    initialVNode,
    container,
    anchor,
    parentSuspense,
    isSVG,
    optimized
  ) => {
    // create reactive effect for rendering
    instance.update = effect(function componentEffect() {
      if (!instance.isMounted) {
        let vnodeHook: VNodeHook | null | undefined
        const { el, props } = initialVNode
        const { bm, m, a, parent } = instance
        if (__DEV__) {
          startMeasure(instance, `render`)
        }
        const subTree = (instance.subTree = renderComponentRoot(instance))
        if (__DEV__) {
          endMeasure(instance, `render`)
        }
        // beforeMount hook
        if (bm) {
          invokeArrayFns(bm)
        }
        // onVnodeBeforeMount
        if ((vnodeHook = props && props.onVnodeBeforeMount)) {
          invokeVNodeHook(vnodeHook, parent, initialVNode)
        }
        if (el && hydrateNode) {
          if (__DEV__) {
            startMeasure(instance, `hydrate`)
          }
          // vnode has adopted host node - perform hydration instead of mount.
          hydrateNode(
            initialVNode.el as Node,
            subTree,
            instance,
            parentSuspense
          )
          if (__DEV__) {
            endMeasure(instance, `hydrate`)
          }
        } else {
          if (__DEV__) {
            startMeasure(instance, `patch`)
          }
          patch(
            null,
            subTree,
            container,
            anchor,
            instance,
            parentSuspense,
            isSVG
          )
          if (__DEV__) {
            endMeasure(instance, `patch`)
          }
          initialVNode.el = subTree.el
        }
        // mounted hook
        if (m) {
          queuePostRenderEffect(m, parentSuspense)
        }
        // onVnodeMounted
        if ((vnodeHook = props && props.onVnodeMounted)) {
          queuePostRenderEffect(() => {
            invokeVNodeHook(vnodeHook!, parent, initialVNode)
          }, parentSuspense)
        }
        // activated hook for keep-alive roots.
        if (
          a &&
          initialVNode.shapeFlag & ShapeFlags.COMPONENT_SHOULD_KEEP_ALIVE
        ) {
          queuePostRenderEffect(a, parentSuspense)
        }
        instance.isMounted = true
      } else {
        // updateComponent
        // This is triggered by mutation of component's own state (next: null)
        // OR parent calling processComponent (next: VNode)
        let { next, bu, u, parent, vnode } = instance
        let vnodeHook: VNodeHook | null | undefined
        if (__DEV__) {
          pushWarningContext(next || instance.vnode)
        }

        if (next) {
          updateComponentPreRender(instance, next, optimized)
        } else {
          next = vnode
        }
        if (__DEV__) {
          startMeasure(instance, `render`)
        }
        const nextTree = renderComponentRoot(instance)
        if (__DEV__) {
          endMeasure(instance, `render`)
        }
        const prevTree = instance.subTree
        instance.subTree = nextTree
        next.el = vnode.el
        // beforeUpdate hook
        if (bu) {
          invokeArrayFns(bu)
        }
        // onVnodeBeforeUpdate
        if ((vnodeHook = next.props && next.props.onVnodeBeforeUpdate)) {
          invokeVNodeHook(vnodeHook, parent, next, vnode)
        }
        // reset refs
        // only needed if previous patch had refs
        if (instance.refs !== EMPTY_OBJ) {
          instance.refs = {}
        }
        if (__DEV__) {
          startMeasure(instance, `patch`)
        }
        patch(
          prevTree,
          nextTree,
          // parent may have changed if it's in a teleport
          hostParentNode(prevTree.el!)!,
          // anchor may have changed if it's in a fragment
          getNextHostNode(prevTree),
          instance,
          parentSuspense,
          isSVG
        )
        if (__DEV__) {
          endMeasure(instance, `patch`)
        }
        next.el = nextTree.el
        if (next === null) {
          // self-triggered update. In case of HOC, update parent component
          // vnode el. HOC is indicated by parent instance's subTree pointing
          // to child component's vnode
          updateHOCHostEl(instance, nextTree.el)
        }
        // updated hook
        if (u) {
          queuePostRenderEffect(u, parentSuspense)
        }
        // onVnodeUpdated
        if ((vnodeHook = next.props && next.props.onVnodeUpdated)) {
          queuePostRenderEffect(() => {
            invokeVNodeHook(vnodeHook!, parent, next!, vnode)
          }, parentSuspense)
        }
        if (__DEV__) {
          popWarningContext()
        }
      }
    }, __DEV__ ? createDevEffectOptions(instance) : prodEffectOptions)
  }

  const updateComponentPreRender = (
    instance: ComponentInternalInstance,
    nextVNode: VNode,
    optimized: boolean
  ) => {
    nextVNode.component = instance
    instance.vnode = nextVNode
    instance.next = null
    updateProps(instance, nextVNode.props, optimized)
    updateSlots(instance, nextVNode.children)
  }

  const patchChildren: PatchChildrenFn = (
    n1,
    n2,
    container,
    anchor,
    parentComponent,
    parentSuspense,
    isSVG,
    optimized = false
  ) => {
    const c1 = n1 && n1.children
    const prevShapeFlag = n1 ? n1.shapeFlag : 0
    const c2 = n2.children

    const { patchFlag, shapeFlag } = n2
    if (patchFlag === PatchFlags.BAIL) {
      optimized = false
    }
    // fast path
    if (patchFlag > 0) {
      if (patchFlag & PatchFlags.KEYED_FRAGMENT) {
        // this could be either fully-keyed or mixed (some keyed some not)
        // presence of patchFlag means children are guaranteed to be arrays
        patchKeyedChildren(
          c1 as VNode[],
          c2 as VNodeArrayChildren,
          container,
          anchor,
          parentComponent,
          parentSuspense,
          isSVG,
          optimized
        )
        return
      } else if (patchFlag & PatchFlags.UNKEYED_FRAGMENT) {
        // unkeyed
        patchUnkeyedChildren(
          c1 as VNode[],
          c2 as VNodeArrayChildren,
          container,
          anchor,
          parentComponent,
          parentSuspense,
          isSVG,
          optimized
        )
        return
      }
    }

    // children has 3 possibilities: text, array or no children.
    if (shapeFlag & ShapeFlags.TEXT_CHILDREN) {
      // text children fast path
      if (prevShapeFlag & ShapeFlags.ARRAY_CHILDREN) {
        unmountChildren(c1 as VNode[], parentComponent, parentSuspense)
      }
      if (c2 !== c1) {
        hostSetElementText(container, c2 as string)
      }
    } else {
      if (prevShapeFlag & ShapeFlags.ARRAY_CHILDREN) {
        // prev children was array
        if (shapeFlag & ShapeFlags.ARRAY_CHILDREN) {
          // two arrays, cannot assume anything, do full diff
          patchKeyedChildren(
            c1 as VNode[],
            c2 as VNodeArrayChildren,
            container,
            anchor,
            parentComponent,
            parentSuspense,
            isSVG,
            optimized
          )
        } else {
          // no new children, just unmount old
          unmountChildren(c1 as VNode[], parentComponent, parentSuspense, true)
        }
      } else {
        // prev children was text OR null
        // new children is array OR null
        if (prevShapeFlag & ShapeFlags.TEXT_CHILDREN) {
          hostSetElementText(container, '')
        }
        // mount new if array
        if (shapeFlag & ShapeFlags.ARRAY_CHILDREN) {
          mountChildren(
            c2 as VNodeArrayChildren,
            container,
            anchor,
            parentComponent,
            parentSuspense,
            isSVG,
            optimized
          )
        }
      }
    }
  }

  const patchUnkeyedChildren = (
    c1: VNode[],
    c2: VNodeArrayChildren,
    container: RendererElement,
    anchor: RendererNode | null,
    parentComponent: ComponentInternalInstance | null,
    parentSuspense: SuspenseBoundary | null,
    isSVG: boolean,
    optimized: boolean
  ) => {
    c1 = c1 || EMPTY_ARR
    c2 = c2 || EMPTY_ARR
    const oldLength = c1.length
    const newLength = c2.length
    const commonLength = Math.min(oldLength, newLength)
    let i
    for (i = 0; i < commonLength; i++) {
      const nextChild = (c2[i] = optimized
        ? cloneIfMounted(c2[i] as VNode)
        : normalizeVNode(c2[i]))
      patch(
        c1[i],
        nextChild,
        container,
        null,
        parentComponent,
        parentSuspense,
        isSVG,
        optimized
      )
    }
    if (oldLength > newLength) {
      // remove old
      unmountChildren(c1, parentComponent, parentSuspense, true, commonLength)
    } else {
      // mount new
      mountChildren(
        c2,
        container,
        anchor,
        parentComponent,
        parentSuspense,
        isSVG,
        optimized,
        commonLength
      )
    }
  }

  // can be all-keyed or mixed
  const patchKeyedChildren = (
    c1: VNode[],
    c2: VNodeArrayChildren,
    container: RendererElement,
    parentAnchor: RendererNode | null,
    parentComponent: ComponentInternalInstance | null,
    parentSuspense: SuspenseBoundary | null,
    isSVG: boolean,
    optimized: boolean
  ) => {
    let i = 0
    const l2 = c2.length
    let e1 = c1.length - 1 // prev ending index
    let e2 = l2 - 1 // next ending index

    // 1. sync from start
    // (a b) c
    // (a b) d e
    while (i <= e1 && i <= e2) {
      const n1 = c1[i]
      const n2 = (c2[i] = optimized
        ? cloneIfMounted(c2[i] as VNode)
        : normalizeVNode(c2[i]))
      if (isSameVNodeType(n1, n2)) {
        patch(
          n1,
          n2,
          container,
          parentAnchor,
          parentComponent,
          parentSuspense,
          isSVG,
          optimized
        )
      } else {
        break
      }
      i++
    }

    // 2. sync from end
    // a (b c)
    // d e (b c)
    while (i <= e1 && i <= e2) {
      const n1 = c1[e1]
      const n2 = (c2[e2] = optimized
        ? cloneIfMounted(c2[e2] as VNode)
        : normalizeVNode(c2[e2]))
      if (isSameVNodeType(n1, n2)) {
        patch(
          n1,
          n2,
          container,
          parentAnchor,
          parentComponent,
          parentSuspense,
          isSVG,
          optimized
        )
      } else {
        break
      }
      e1--
      e2--
    }

    // 3. common sequence + mount
    // (a b)
    // (a b) c
    // i = 2, e1 = 1, e2 = 2
    // (a b)
    // c (a b)
    // i = 0, e1 = -1, e2 = 0
    if (i > e1) {
      if (i <= e2) {
        const nextPos = e2 + 1
        const anchor = nextPos < l2 ? (c2[nextPos] as VNode).el : parentAnchor
        while (i <= e2) {
          patch(
            null,
            (c2[i] = optimized
              ? cloneIfMounted(c2[i] as VNode)
              : normalizeVNode(c2[i])),
            container,
            anchor,
            parentComponent,
            parentSuspense,
            isSVG
          )
          i++
        }
      }
    }

    // 4. common sequence + unmount
    // (a b) c
    // (a b)
    // i = 2, e1 = 2, e2 = 1
    // a (b c)
    // (b c)
    // i = 0, e1 = 0, e2 = -1
    else if (i > e2) {
      while (i <= e1) {
        unmount(c1[i], parentComponent, parentSuspense, true)
        i++
      }
    }

    // 5. unknown sequence
    // [i ... e1 + 1]: a b [c d e] f g
    // [i ... e2 + 1]: a b [e d c h] f g
    // i = 2, e1 = 4, e2 = 5
    else {
      const s1 = i // prev starting index
      const s2 = i // next starting index

      // 5.1 build key:index map for newChildren
      const keyToNewIndexMap: Map<string | number, number> = new Map()
      for (i = s2; i <= e2; i++) {
        const nextChild = (c2[i] = optimized
          ? cloneIfMounted(c2[i] as VNode)
          : normalizeVNode(c2[i]))
        if (nextChild.key != null) {
          if (__DEV__ && keyToNewIndexMap.has(nextChild.key)) {
            warn(
              `Duplicate keys found during update:`,
              JSON.stringify(nextChild.key),
              `Make sure keys are unique.`
            )
          }
          keyToNewIndexMap.set(nextChild.key, i)
        }
      }

      // 5.2 loop through old children left to be patched and try to patch
      // matching nodes & remove nodes that are no longer present
      let j
      let patched = 0
      const toBePatched = e2 - s2 + 1
      let moved = false
      // used to track whether any node has moved
      let maxNewIndexSoFar = 0
      // works as Map<newIndex, oldIndex>
      // Note that oldIndex is offset by +1
      // and oldIndex = 0 is a special value indicating the new node has
      // no corresponding old node.
      // used for determining longest stable subsequence
      const newIndexToOldIndexMap = new Array(toBePatched)
      for (i = 0; i < toBePatched; i++) newIndexToOldIndexMap[i] = 0

      for (i = s1; i <= e1; i++) {
        const prevChild = c1[i]
        if (patched >= toBePatched) {
          // all new children have been patched so this can only be a removal
          unmount(prevChild, parentComponent, parentSuspense, true)
          continue
        }
        let newIndex
        if (prevChild.key != null) {
          newIndex = keyToNewIndexMap.get(prevChild.key)
        } else {
          // key-less node, try to locate a key-less node of the same type
          for (j = s2; j <= e2; j++) {
            if (
              newIndexToOldIndexMap[j - s2] === 0 &&
              isSameVNodeType(prevChild, c2[j] as VNode)
            ) {
              newIndex = j
              break
            }
          }
        }
        if (newIndex === undefined) {
          unmount(prevChild, parentComponent, parentSuspense, true)
        } else {
          newIndexToOldIndexMap[newIndex - s2] = i + 1
          if (newIndex >= maxNewIndexSoFar) {
            maxNewIndexSoFar = newIndex
          } else {
            moved = true
          }
          patch(
            prevChild,
            c2[newIndex] as VNode,
            container,
            null,
            parentComponent,
            parentSuspense,
            isSVG,
            optimized
          )
          patched++
        }
      }

      // 5.3 move and mount
      // generate longest stable subsequence only when nodes have moved
      const increasingNewIndexSequence = moved
        ? getSequence(newIndexToOldIndexMap)
        : EMPTY_ARR
      j = increasingNewIndexSequence.length - 1
      // looping backwards so that we can use last patched node as anchor
      for (i = toBePatched - 1; i >= 0; i--) {
        const nextIndex = s2 + i
        const nextChild = c2[nextIndex] as VNode
        const anchor =
          nextIndex + 1 < l2 ? (c2[nextIndex + 1] as VNode).el : parentAnchor
        if (newIndexToOldIndexMap[i] === 0) {
          // mount new
          patch(
            null,
            nextChild,
            container,
            anchor,
            parentComponent,
            parentSuspense,
            isSVG
          )
        } else if (moved) {
          // move if:
          // There is no stable subsequence (e.g. a reverse)
          // OR current node is not among the stable sequence
          if (j < 0 || i !== increasingNewIndexSequence[j]) {
            move(nextChild, container, anchor, MoveType.REORDER)
          } else {
            j--
          }
        }
      }
    }
  }

  const move: MoveFn = (
    vnode,
    container,
    anchor,
    moveType,
    parentSuspense = null
  ) => {
    const { el, type, transition, children, shapeFlag } = vnode
    if (shapeFlag & ShapeFlags.COMPONENT) {
      move(vnode.component!.subTree, container, anchor, moveType)
      return
    }

    if (__FEATURE_SUSPENSE__ && shapeFlag & ShapeFlags.SUSPENSE) {
      vnode.suspense!.move(container, anchor, moveType)
      return
    }

    if (shapeFlag & ShapeFlags.TELEPORT) {
      ;(type as typeof TeleportImpl).move(vnode, container, anchor, internals)
      return
    }

    if (type === Fragment) {
      hostInsert(el!, container, anchor)
      for (let i = 0; i < (children as VNode[]).length; i++) {
        move((children as VNode[])[i], container, anchor, moveType)
      }
      hostInsert(vnode.anchor!, container, anchor)
      return
    }

    // single nodes
    const needTransition =
      moveType !== MoveType.REORDER &&
      shapeFlag & ShapeFlags.ELEMENT &&
      transition
    if (needTransition) {
      if (moveType === MoveType.ENTER) {
        transition!.beforeEnter(el!)
        hostInsert(el!, container, anchor)
        queuePostRenderEffect(() => transition!.enter(el!), parentSuspense)
      } else {
        const { leave, delayLeave, afterLeave } = transition!
        const remove = () => hostInsert(el!, container, anchor)
        const performLeave = () => {
          leave(el!, () => {
            remove()
            afterLeave && afterLeave()
          })
        }
        if (delayLeave) {
          delayLeave(el!, remove, performLeave)
        } else {
          performLeave()
        }
      }
    } else {
      hostInsert(el!, container, anchor)
    }
  }

  const unmount: UnmountFn = (
    vnode,
    parentComponent,
    parentSuspense,
    doRemove = false
  ) => {
    const { props, ref, children, dynamicChildren, shapeFlag, dirs } = vnode
    const shouldInvokeDirs = shapeFlag & ShapeFlags.ELEMENT && dirs
    let vnodeHook: VNodeHook | undefined | null

    // unset ref
    if (ref != null && parentComponent) {
      setRef(ref, null, parentComponent, null)
    }

    if ((vnodeHook = props && props.onVnodeBeforeUnmount)) {
      invokeVNodeHook(vnodeHook, parentComponent, vnode)
    }

    if (shapeFlag & ShapeFlags.COMPONENT) {
      if (shapeFlag & ShapeFlags.COMPONENT_SHOULD_KEEP_ALIVE) {
        ; (parentComponent!.sink as KeepAliveSink).deactivate(vnode)
      } else {
        unmountComponent(vnode.component!, parentSuspense, doRemove)
      }
    } else {
      if (__FEATURE_SUSPENSE__ && shapeFlag & ShapeFlags.SUSPENSE) {
        vnode.suspense!.unmount(parentSuspense, doRemove)
        return
      }

      if (shouldInvokeDirs) {
        invokeDirectiveHook(vnode, null, parentComponent, 'beforeUnmount')
      }

      if (dynamicChildren) {
        // fast path for block nodes: only need to unmount dynamic children.
        unmountChildren(dynamicChildren, parentComponent, parentSuspense)
      } else if (shapeFlag & ShapeFlags.ARRAY_CHILDREN) {
        unmountChildren(children as VNode[], parentComponent, parentSuspense)
      }

      // an unmounted teleport should always remove its children
      if (shapeFlag & ShapeFlags.TELEPORT) {
        ;(vnode.type as typeof TeleportImpl).remove(vnode, internals)
      }

      if (doRemove) {
        remove(vnode)
      }
    }

    if ((vnodeHook = props && props.onVnodeUnmounted) || shouldInvokeDirs) {
      queuePostRenderEffect(() => {
        vnodeHook && invokeVNodeHook(vnodeHook, parentComponent, vnode)
        shouldInvokeDirs &&
          invokeDirectiveHook(vnode, null, parentComponent, 'unmounted')
      }, parentSuspense)
    }
  }

  const remove: RemoveFn = vnode => {
    const { type, el, anchor, transition } = vnode
    if (type === Fragment) {
      removeFragment(el!, anchor!)
      return
    }

    const performRemove = () => {
      hostRemove(el!)
      if (transition && !transition.persisted && transition.afterLeave) {
        transition.afterLeave()
      }
    }

    if (
      vnode.shapeFlag & ShapeFlags.ELEMENT &&
      transition &&
      !transition.persisted
    ) {
      const { leave, delayLeave } = transition
      const performLeave = () => leave(el!, performRemove)
      if (delayLeave) {
        delayLeave(vnode.el!, performRemove, performLeave)
      } else {
        performLeave()
      }
    } else {
      performRemove()
    }
  }

  const removeFragment = (cur: RendererNode, end: RendererNode) => {
    // For fragments, directly remove all contained DOM nodes.
    // (fragment child nodes cannot have transition)
    let next
    while (cur !== end) {
      next = hostNextSibling(cur)!
      hostRemove(cur)
      cur = next
    }
    hostRemove(end)
  }

  const unmountComponent = (
    instance: ComponentInternalInstance,
    parentSuspense: SuspenseBoundary | null,
    doRemove?: boolean
  ) => {
    if (__HMR__ && instance.type.__hmrId) {
      unregisterHMR(instance)
    }

    const { bum, effects, update, subTree, um, da, isDeactivated } = instance
    // beforeUnmount hook
    if (bum) {
      invokeArrayFns(bum)
    }
    if (effects) {
      for (let i = 0; i < effects.length; i++) {
        stop(effects[i])
      }
    }
    // update may be null if a component is unmounted before its async
    // setup has resolved.
    if (update) {
      stop(update)
      unmount(subTree, instance, parentSuspense, doRemove)
    }
    // unmounted hook
    if (um) {
      queuePostRenderEffect(um, parentSuspense)
    }
    // deactivated hook
    if (
      da &&
      !isDeactivated &&
      instance.vnode.shapeFlag & ShapeFlags.COMPONENT_SHOULD_KEEP_ALIVE
    ) {
      queuePostRenderEffect(da, parentSuspense)
    }
    queuePostFlushCb(() => {
      instance.isUnmounted = true
    })

    // A component with async dep inside a pending suspense is unmounted before
    // its async dep resolves. This should remove the dep from the suspense, and
    // cause the suspense to resolve immediately if that was the last dep.
    if (
      __FEATURE_SUSPENSE__ &&
      parentSuspense &&
      !parentSuspense.isResolved &&
      !parentSuspense.isUnmounted &&
      instance.asyncDep &&
      !instance.asyncResolved
    ) {
      parentSuspense.deps--
      if (parentSuspense.deps === 0) {
        parentSuspense.resolve()
      }
    }
  }

  const unmountChildren: UnmountChildrenFn = (
    children,
    parentComponent,
    parentSuspense,
    doRemove = false,
    start = 0
  ) => {
    for (let i = start; i < children.length; i++) {
      unmount(children[i], parentComponent, parentSuspense, doRemove)
    }
  }

  const getNextHostNode: NextFn = vnode => {
    if (vnode.shapeFlag & ShapeFlags.COMPONENT) {
      return getNextHostNode(vnode.component!.subTree)
    }
    if (__FEATURE_SUSPENSE__ && vnode.shapeFlag & ShapeFlags.SUSPENSE) {
      return vnode.suspense!.next()
    }
    return hostNextSibling((vnode.anchor || vnode.el)!)
  }

  const setRef = (
    rawRef: VNodeNormalizedRef,
    oldRawRef: VNodeNormalizedRef | null,
    parent: ComponentInternalInstance,
    value: RendererNode | ComponentPublicInstance | null
  ) => {
    const [owner, ref] = rawRef
    if (__DEV__ && !owner) {
      warn(
        `Missing ref owner context. ref cannot be used on hoisted vnodes. ` +
        `A vnode with ref must be created inside the render function.`
      )
      return
    }
    const oldRef = oldRawRef && oldRawRef[1]
    const refs = owner.refs === EMPTY_OBJ ? (owner.refs = {}) : owner.refs
    const renderContext = owner.renderContext

    // unset old ref
    if (oldRef != null && oldRef !== ref) {
      if (isString(oldRef)) {
        refs[oldRef] = null
        if (hasOwn(renderContext, oldRef)) {
          renderContext[oldRef] = null
        }
      } else if (isRef(oldRef)) {
        oldRef.value = null
      }
    }

    if (isString(ref)) {
      refs[ref] = value
      if (hasOwn(renderContext, ref)) {
        renderContext[ref] = value
      }
    } else if (isRef(ref)) {
      ref.value = value
    } else if (isFunction(ref)) {
      callWithErrorHandling(ref, parent, ErrorCodes.FUNCTION_REF, [value, refs])
    } else if (__DEV__) {
      warn('Invalid template ref type:', value, `(${typeof value})`)
    }
  }

  const render: RootRenderFunction = (vnode, container) => {
    if (vnode == null) {
      if (container._vnode) {
        unmount(container._vnode, null, null, true)
      }
    } else {
      patch(container._vnode || null, vnode, container)
    }
    flushPostFlushCbs()
    container._vnode = vnode
  }

  const internals: RendererInternals = {
    p: patch,
    um: unmount,
    m: move,
    r: remove,
    mt: mountComponent,
    mc: mountChildren,
    pc: patchChildren,
    pbc: patchBlockChildren,
    n: getNextHostNode,
    o: options
  }

  let hydrate: ReturnType<typeof createHydrationFunctions>[0] | undefined
  let hydrateNode: ReturnType<typeof createHydrationFunctions>[1] | undefined
  if (createHydrationFns) {
    ;[hydrate, hydrateNode] = createHydrationFns(internals as RendererInternals<
      Node,
      Element
    >)
  }

  return {
    render,
    hydrate,
    createApp: createAppAPI(render, hydrate)
  }
}

export function invokeVNodeHook(
  hook: VNodeHook,
  instance: ComponentInternalInstance | null,
  vnode: VNode,
  prevVNode: VNode | null = null
) {
  callWithAsyncErrorHandling(hook, instance, ErrorCodes.VNODE_HOOK, [
    vnode,
    prevVNode
  ])
}

// https://en.wikipedia.org/wiki/Longest_increasing_subsequence
function getSequence(arr: number[]): number[] {
  const p = arr.slice()
  const result = [0]
  let i, j, u, v, c
  const len = arr.length
  for (i = 0; i < len; i++) {
    const arrI = arr[i]
    if (arrI !== 0) {
      j = result[result.length - 1]
      if (arr[j] < arrI) {
        p[i] = j
        result.push(i)
        continue
      }
      u = 0
      v = result.length - 1
      while (u < v) {
        c = ((u + v) / 2) | 0
        if (arr[result[c]] < arrI) {
          u = c + 1
        } else {
          v = c
        }
      }
      if (arrI < arr[result[u]]) {
        if (u > 0) {
          p[i] = result[u - 1]
        }
        result[u] = i
      }
    }
  }
  u = result.length
  v = result[u - 1]
  while (u-- > 0) {
    result[u] = v
    v = p[v]
  }
  return result
}<|MERGE_RESOLUTION|>--- conflicted
+++ resolved
@@ -83,7 +83,7 @@
 export interface RendererOptions<
   HostNode = RendererNode,
   HostElement = RendererElement
-> {
+  > {
   patchProp(
     el: HostElement,
     key: string,
@@ -127,7 +127,7 @@
   [key: string]: any
 }
 
-export interface RendererElement extends RendererNode {}
+export interface RendererElement extends RendererNode { }
 
 // An object exposing the internals of a renderer, passed to tree-shakeable
 // features so that they can be decoupled from this file. Keys are shortened
@@ -135,7 +135,7 @@
 export interface RendererInternals<
   HostNode = RendererNode,
   HostElement = RendererElement
-> {
+  > {
   p: PatchFn
   um: UnmountFn
   r: RemoveFn
@@ -402,13 +402,8 @@
             isSVG,
             optimized
           )
-<<<<<<< HEAD
-        } else if (shapeFlag & ShapeFlags.PORTAL) {
-          ; (type as typeof PortalImpl).process(
-=======
         } else if (shapeFlag & ShapeFlags.TELEPORT) {
-          ;(type as typeof TeleportImpl).process(
->>>>>>> cb504c28
+          ; (type as typeof TeleportImpl).process(
             n1,
             n2,
             container,
@@ -1006,20 +1001,6 @@
         n2.el = n1.el
       }
     }
-<<<<<<< HEAD
-    if (n2.ref != null && parentComponent) {
-      if (__DEV__ && !(n2.shapeFlag & ShapeFlags.STATEFUL_COMPONENT)) {
-        pushWarningContext(n2)
-        warn(
-          `Functional components do not support "ref" because they do not ` +
-          `have instances.`
-        )
-        popWarningContext()
-      }
-      setRef(n2.ref, n1 && n1.ref, parentComponent, n2.component!.proxy)
-    }
-=======
->>>>>>> cb504c28
   }
 
   const mountComponent: MountComponentFn = (
@@ -1668,7 +1649,7 @@
     }
 
     if (shapeFlag & ShapeFlags.TELEPORT) {
-      ;(type as typeof TeleportImpl).move(vnode, container, anchor, internals)
+      ; (type as typeof TeleportImpl).move(vnode, container, anchor, internals)
       return
     }
 
@@ -1755,7 +1736,7 @@
 
       // an unmounted teleport should always remove its children
       if (shapeFlag & ShapeFlags.TELEPORT) {
-        ;(vnode.type as typeof TeleportImpl).remove(vnode, internals)
+        ; (vnode.type as typeof TeleportImpl).remove(vnode, internals)
       }
 
       if (doRemove) {
