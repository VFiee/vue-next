{
  "compilerOptions": {
    "baseUrl": ".",
    "outDir": "dist",
    "sourceMap": true,
    "target": "esnext",
    "module": "esnext",
    "moduleResolution": "node",
    "allowJs": false,
    "noUnusedLocals": true,
    "strictNullChecks": true,
    "noImplicitAny": true,
    "noImplicitThis": true,
    "experimentalDecorators": true,
    "resolveJsonModule": true,
    "esModuleInterop": true,
    "removeComments": false,
    "jsx": "preserve",
    "lib": [
      "esnext",
      "dom"
    ],
    "types": [
      "jest",
      "puppeteer",
      "node"
    ],
    "rootDir": ".",
    "paths": {
<<<<<<< HEAD
      "@vue/*": [
        "packages/*/src"
      ]
=======
      "@vue/*": ["packages/*/src"],
      "vue": ["packages/vue/src"]
>>>>>>> 11e6fba7
    }
  },
  "include": [
    "packages/global.d.ts",
    "packages/runtime-dom/jsx.d.ts",
    "packages/*/src",
    "packages/*/__tests__",
    "test-dts"
  ]
}<|MERGE_RESOLUTION|>--- conflicted
+++ resolved
@@ -27,14 +27,12 @@
     ],
     "rootDir": ".",
     "paths": {
-<<<<<<< HEAD
       "@vue/*": [
         "packages/*/src"
+      ],
+      "vue": [
+        "packages/vue/src"
       ]
-=======
-      "@vue/*": ["packages/*/src"],
-      "vue": ["packages/vue/src"]
->>>>>>> 11e6fba7
     }
   },
   "include": [
